from unittest import SkipTest
from nose.plugins.attrib import attr

import numpy as np
from holoviews import Curve, Points, Image, Dataset, RGB
from holoviews.element.comparison import ComparisonTestCase

try:
    from holoviews.operation.datashader import aggregate, ds_version
except:
    aggregate = None


@attr(optional=1)
class DatashaderAggregateTests(ComparisonTestCase):
    """
    Tests for datashader aggregation
    """

    def test_aggregate_points(self):
        points = Points([(0.2, 0.3), (0.4, 0.7), (0, 0.99)])
        img = aggregate(points, dynamic=False,  x_range=(0, 1), y_range=(0, 1),
                        width=2, height=2)
        expected = Image(([0.25, 0.75], [0.25, 0.75], [[1, 0], [2, 0]]),
                         vdims=['Count'])
        self.assertEqual(img, expected)

    def test_aggregate_points_target(self):
        points = Points([(0.2, 0.3), (0.4, 0.7), (0, 0.99)])
        expected = Image(([0.25, 0.75], [0.25, 0.75], [[1, 0], [2, 0]]),
                         vdims=['Count'])
        img = aggregate(points, dynamic=False,  target=expected)
        self.assertEqual(img, expected)

    def test_aggregate_points_sampling(self):
        points = Points([(0.2, 0.3), (0.4, 0.7), (0, 0.99)])
        expected = Image(([0.25, 0.75], [0.25, 0.75], [[1, 0], [2, 0]]),
                         vdims=['Count'])
        img = aggregate(points, dynamic=False,  x_range=(0, 1), y_range=(0, 1),
                        x_sampling=0.5, y_sampling=0.5)
        self.assertEqual(img, expected)

    def test_aggregate_curve(self):
        curve = Curve([(0.2, 0.3), (0.4, 0.7), (0.8, 0.99)])
        expected = Image(([0.25, 0.75], [0.25, 0.75], [[1, 0], [1, 1]]),
                         vdims=['Count'])
        img = aggregate(curve, dynamic=False,  x_range=(0, 1), y_range=(0, 1),
                        width=2, height=2)
        self.assertEqual(img, expected)

    def test_aggregate_ndoverlay(self):
        ds = Dataset([(0.2, 0.3, 0), (0.4, 0.7, 1), (0, 0.99, 2)], kdims=['x', 'y', 'z'])
        ndoverlay = ds.to(Points, ['x', 'y'], [], 'z').overlay()
        expected = Image(([0.25, 0.75], [0.25, 0.75], [[1, 0], [2, 0]]),
                         vdims=['Count'])
        img = aggregate(ndoverlay, dynamic=False,  x_range=(0, 1), y_range=(0, 1),
                        width=2, height=2)
<<<<<<< HEAD
        self.assertEqual(img, expected)
=======
        self.assertEqual(img, expected)



@attr(optional=1)
class DatashaderRegridTests(ComparisonTestCase):
    """
    Tests for datashader aggregation
    """

    def setUp(self):
        if ds_version <= '0.5.0':
            raise SkipTest('Regridding operations require datashader>=0.6.0')

    def test_regrid_mean(self):
        img = Image((range(10), range(5), np.arange(10) * np.arange(5)[np.newaxis].T))
        regridded = regrid(img, width=2, height=2, dynamic=False)
        expected = Image(([2., 7.], [0.75, 3.25], [[1, 5], [6, 22]]))
        self.assertEqual(regridded, expected)
    
    def test_regrid_rgb_mean(self):
        arr = (np.arange(10) * np.arange(5)[np.newaxis].T).astype('f')
        rgb = RGB((range(10), range(5), arr, arr*2, arr*2))
        regridded = regrid(rgb, width=2, height=2, dynamic=False)
        new_arr = np.array([[1.6, 5.6], [6.4, 22.4]])
        expected = RGB(([2., 7.], [0.75, 3.25], new_arr, new_arr*2, new_arr*2), datatype=['xarray'])
        self.assertEqual(regridded, expected)

    def test_regrid_max(self):
        img = Image((range(10), range(5), np.arange(10) * np.arange(5)[np.newaxis].T))
        regridded = regrid(img, aggregator='max', width=2, height=2, dynamic=False)
        expected = Image(([2., 7.], [0.75, 3.25], [[8, 18], [16, 36]]))
        self.assertEqual(regridded, expected)

    def test_regrid_upsampling(self):
        img = Image(([0.5, 1.5], [0.5, 1.5], [[0, 1], [2, 3]]))
        regridded = regrid(img, width=4, height=4, upsample=True, dynamic=False)
        expected = Image(([0.25, 0.75, 1.25, 1.75], [0.25, 0.75, 1.25, 1.75],
                          [[0, 0, 1, 1],
                           [0, 0, 1, 1],
                           [2, 2, 3, 3],
                           [2, 2, 3, 3]]))
        self.assertEqual(regridded, expected)

    def test_regrid_upsampling_linear(self):
        img = Image(([0.5, 1.5], [0.5, 1.5], [[0, 1], [2, 3]]))
        regridded = regrid(img, width=4, height=4, upsample=True, interpolation='linear', dynamic=False)
        expected = Image(([0.25, 0.75, 1.25, 1.75], [0.25, 0.75, 1.25, 1.75],
                          [[0, 0, 0, 1],
                           [0, 1, 1, 1],
                           [1, 1, 2, 2],
                           [2, 2, 2, 3]]))
        self.assertEqual(regridded, expected)

    def test_regrid_disabled_upsampling(self):
        img = Image(([0.5, 1.5], [0.5, 1.5], [[0, 1], [2, 3]]))
        regridded = regrid(img, width=3, height=3, dynamic=False, upsample=False)
        self.assertEqual(regridded, img)

    def test_regrid_disabled_expand(self):
        img = Image(([0.5, 1.5], [0.5, 1.5], [[0., 1.], [2., 3.]]))
        regridded = regrid(img, width=2, height=2, x_range=(-2, 4), y_range=(-2, 4), expand=False,
                           dynamic=False)
        self.assertEqual(regridded, img)
>>>>>>> 04aca3f4
<|MERGE_RESOLUTION|>--- conflicted
+++ resolved
@@ -6,7 +6,7 @@
 from holoviews.element.comparison import ComparisonTestCase
 
 try:
-    from holoviews.operation.datashader import aggregate, ds_version
+    from holoviews.operation.datashader import aggregate, regrid, ds_version
 except:
     aggregate = None
 
@@ -55,9 +55,6 @@
                          vdims=['Count'])
         img = aggregate(ndoverlay, dynamic=False,  x_range=(0, 1), y_range=(0, 1),
                         width=2, height=2)
-<<<<<<< HEAD
-        self.assertEqual(img, expected)
-=======
         self.assertEqual(img, expected)
 
 
@@ -121,5 +118,4 @@
         img = Image(([0.5, 1.5], [0.5, 1.5], [[0., 1.], [2., 3.]]))
         regridded = regrid(img, width=2, height=2, x_range=(-2, 4), y_range=(-2, 4), expand=False,
                            dynamic=False)
-        self.assertEqual(regridded, img)
->>>>>>> 04aca3f4
+        self.assertEqual(regridded, img)